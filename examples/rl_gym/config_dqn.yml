--- conflicted
+++ resolved
@@ -4,11 +4,7 @@
 
   vis: 0
   infer: 1  #  change me
-<<<<<<< HEAD
   train: 1  #  change me
-=======
-  train: 4  #  change me
->>>>>>> 4ec9d54f
 
 db:
   port: 12000
@@ -73,20 +69,16 @@
     gamma: 1.0
 
 trainer:
-<<<<<<< HEAD
-  batch_size: 256               # transitions
-=======
   batch_size: 256              # transitions
->>>>>>> 4ec9d54f
   num_workers: 1
   epoch_len: 100               # batches
 
   replay_buffer_size: 1000000  # transitions
   start_learning: 500          # transitions
 
-  save_period: 10000             # epochs
+  save_period: 10000           # epochs
   weights_sync_period: 1       # epochs
-  target_update_period: 500      # batches
+  target_update_period: 500    # batches
 
 sampler:
   weights_sync_period: 1
@@ -98,13 +90,7 @@
     - exploration: EpsilonGreedy
       probability: 0.98
       eps_init: 1.0
-<<<<<<< HEAD
       eps_final: 0.05
       annealing_steps: 1000
-=======
-      eps_final: 0.5
-      annealing_steps: 20000
->>>>>>> 4ec9d54f
-
     - exploration: Greedy
       probability: 0.02