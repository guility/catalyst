--- conflicted
+++ resolved
@@ -78,12 +78,7 @@
 
 trainer:
   batch_size: 256              # transitions
-<<<<<<< HEAD
-  n_workers: 1
-=======
-
   num_workers: 1
->>>>>>> 5e65b9a3
   replay_buffer_size: 1000000  # transitions
   start_learning: 500          # transitions
   epoch_len: 1000               # batches
